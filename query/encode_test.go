--- conflicted
+++ resolved
@@ -82,11 +82,6 @@
 func TestValues_Pointers(t *testing.T) {
 	str := "s"
 	strPtr := &str
-<<<<<<< HEAD
-	strSlice := []string{"a", "b"}
-	timeVal := time.Date(2000, 1, 1, 12, 34, 56, 0, time.UTC)
-=======
->>>>>>> 1d3f6751
 
 	tests := []struct {
 		input interface{}
@@ -103,6 +98,10 @@
 		// slices of pointer values
 		{struct{ V []*string }{}, url.Values{}},
 		{struct{ V []*string }{[]*string{&str, &str}}, url.Values{"V": {"s", "s"}}},
+
+		// pointer to slice
+		{struct{ V *[]string }{}, url.Values{"V": {""}}},
+		{struct{ V *[]string }{&[]string{"a", "b"}}, url.Values{"V": {"a", "b"}}},
 
 		// pointer values for the input struct itself
 		{(*struct{})(nil), url.Values{}},
@@ -144,53 +143,9 @@
 		},
 		{
 			struct {
-<<<<<<< HEAD
-				A []string
-				B []string `url:",comma"`
-				C []string `url:",space"`
-				D [2]string
-				E [2]string `url:",comma"`
-				F [2]string `url:",space"`
-				G []*string `url:",space"`
-				H []bool    `url:",int,space"`
-				I []string  `url:",brackets"`
-				J []string  `url:",semicolon"`
-				K []string  `url:",numbered"`
-				L *[]string `url:",brackets"`
-			}{
-				A: []string{"a", "b"},
-				B: []string{"a", "b"},
-				C: []string{"a", "b"},
-				D: [2]string{"a", "b"},
-				E: [2]string{"a", "b"},
-				F: [2]string{"a", "b"},
-				G: []*string{&str, &str},
-				H: []bool{true, false},
-				I: []string{"a", "b"},
-				J: []string{"a", "b"},
-				K: []string{"a", "b"},
-				L: &strSlice,
-			},
-			url.Values{
-				"A":   {"a", "b"},
-				"B":   {"a,b"},
-				"C":   {"a b"},
-				"D":   {"a", "b"},
-				"E":   {"a,b"},
-				"F":   {"a b"},
-				"G":   {"string string"},
-				"H":   {"1 0"},
-				"I[]": {"a", "b"},
-				"J":   {"a;b"},
-				"K0":  {"a"},
-				"K1":  {"b"},
-				"L[]": {"a", "b"},
-			},
-=======
 				V []string `url:",semicolon"`
 			}{[]string{"a", "b"}},
 			url.Values{"V": {"a;b"}},
->>>>>>> 1d3f6751
 		},
 		{
 			struct {
